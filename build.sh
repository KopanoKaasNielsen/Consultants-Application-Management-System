#!/usr/bin/env bash
set -e

echo "🚀 Starting build sequence..."

<<<<<<< HEAD
# Detect Render environment and skip apt-get there
if [ -n "${RENDER:-}" ]; then
  echo "Running on Render – skipping apt-get (read-only filesystem)."
=======
echo "🔧 Ensuring system dependencies for WeasyPrint are present..."
if command -v apt-get >/dev/null 2>&1; then
  export DEBIAN_FRONTEND=noninteractive

  if [ -w /var/lib/apt/lists ]; then
    if apt-get update; then
      apt-get install -y --no-install-recommends \
        libpango-1.0-0 \
        libpangocairo-1.0-0 \
        libcairo2 \
        libffi-dev \
        shared-mime-info
      rm -rf /var/lib/apt/lists/*
    else
      echo "⚠️  Failed to update apt cache; skipping system dependency installation."
    fi
  else
    echo "⚠️  apt cache directory is not writable; skipping system dependency installation."
  fi
>>>>>>> 037ae5ad
else
  echo "🔧 Ensuring system dependencies for WeasyPrint are present (local/dev only)..."

  if command -v apt-get >/dev/null 2>&1; then
    sudo apt-get update
    sudo apt-get install -y --no-install-recommends \
      libpango-1.0-0 \
      libpangoft2-1.0-0 \
      libcairo2 \
      libcairo2-dev \
      libffi-dev \
      libjpeg-dev \
      zlib1g-dev \
      libssl-dev || echo "⚠️ apt-get failed locally; continuing anyway."
  else
    echo "apt-get not available; skipping system dependency installation."
  fi
fi

echo "📦 Installing Python dependencies..."
pip install --upgrade pip
pip install -r requirements.txt

echo "✅ build.sh completed."<|MERGE_RESOLUTION|>--- conflicted
+++ resolved
@@ -3,11 +3,6 @@
 
 echo "🚀 Starting build sequence..."
 
-<<<<<<< HEAD
-# Detect Render environment and skip apt-get there
-if [ -n "${RENDER:-}" ]; then
-  echo "Running on Render – skipping apt-get (read-only filesystem)."
-=======
 echo "🔧 Ensuring system dependencies for WeasyPrint are present..."
 if command -v apt-get >/dev/null 2>&1; then
   export DEBIAN_FRONTEND=noninteractive
@@ -27,7 +22,6 @@
   else
     echo "⚠️  apt cache directory is not writable; skipping system dependency installation."
   fi
->>>>>>> 037ae5ad
 else
   echo "🔧 Ensuring system dependencies for WeasyPrint are present (local/dev only)..."
 
