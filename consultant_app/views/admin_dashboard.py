"""Views powering the staff-facing admin dashboard."""

from __future__ import annotations

import json
from ast import literal_eval
from dataclasses import dataclass
from typing import Dict

from django.contrib import messages
from django.contrib.auth import get_user_model
from django.contrib.auth.mixins import LoginRequiredMixin, UserPassesTestMixin
from django.core.exceptions import PermissionDenied
from django.core.paginator import Paginator
from django.db import transaction
from django.shortcuts import redirect
from django.urls import reverse
from django.utils.dateparse import parse_date
from django.views.generic import TemplateView

from apps.security.models import AuditLog
from apps.security.utils import log_audit_event
from apps.users.constants import UserRole
from apps.users.permissions import user_has_role
from apps.users.forms import AdminUserCreationForm
from consultant_app.utils.admin_dashboard import compute_admin_dashboard_stats


@dataclass
class AuditLogFilters:
    """Structured representation of the audit log filters."""

    action_type: str = ""
    user: str = ""
    start: str = ""
    end: str = ""


class AdminDashboardView(LoginRequiredMixin, UserPassesTestMixin, TemplateView):
    """Render the analytics-rich admin dashboard for staff and superusers."""

    template_name = "consultant_app/admin_dashboard.html"
    paginate_by = 25
    login_url = "login"

    def test_func(self) -> bool:
        user = self.request.user
        return bool(getattr(user, "is_active", False) and getattr(user, "is_staff", False))

    def handle_no_permission(self):
        if self.request.user.is_authenticated:
            forbidden_url = f"{reverse('forbidden')}?next={self.request.get_full_path()}"
            return redirect(forbidden_url)
        return super().handle_no_permission()

    def get_filters(self) -> AuditLogFilters:
        request = self.request
        return AuditLogFilters(
            action_type=(request.GET.get("action_type") or "").strip(),
            user=(request.GET.get("user") or "").strip(),
            start=(request.GET.get("start") or "").strip(),
            end=(request.GET.get("end") or "").strip(),
        )

    def get_filtered_logs(self, filters: AuditLogFilters):
        logs = AuditLog.objects.select_related("user")

        if filters.action_type:
            logs = logs.filter(action_code=filters.action_type)
        if filters.user:
            logs = logs.filter(user_id=filters.user)
        if filters.start:
            parsed_start = parse_date(filters.start)
            if parsed_start:
                logs = logs.filter(timestamp__date__gte=parsed_start)
        if filters.end:
            parsed_end = parse_date(filters.end)
            if parsed_end:
                logs = logs.filter(timestamp__date__lte=parsed_end)

        return logs

    def _serialise_log_context(self, page_obj) -> None:
        for entry in page_obj.object_list:
            context = entry.context

            try:
                if isinstance(context, str):
<<<<<<< HEAD
                    try:
                        context = json.loads(context)
                    except ValueError:
                        # Handle legacy stringified Python dicts
                        context = literal_eval(context)

                entry.context_pretty = json.dumps(
                    context, indent=2, sort_keys=True, default=str
                )
            except (TypeError, ValueError, SyntaxError):
=======
                    context = json.loads(context)

                entry.context_pretty = json.dumps(context, indent=2, sort_keys=True)
            except (TypeError, ValueError):
>>>>>>> d1a42fef
                entry.context_pretty = str(context)

    def get_filter_payload(self, filters: AuditLogFilters) -> Dict[str, str]:
        return {
            "action_type": filters.action_type,
            "user": filters.user,
            "start": filters.start,
            "end": filters.end,
        }

    def get_context_data(self, **kwargs):
        context = super().get_context_data(**kwargs)

        filters = self.get_filters()
        logs = self.get_filtered_logs(filters)
        paginator = Paginator(logs, self.paginate_by)
        page_obj = paginator.get_page(self.request.GET.get("page"))
        self._serialise_log_context(page_obj)

        user_model = get_user_model()
        active_users = user_model.objects.filter(is_active=True).order_by("username")
        stats = compute_admin_dashboard_stats()
        stats_json = json.dumps(stats, default=str)

        can_manage_users = user_has_role(self.request.user, UserRole.ADMIN)

        context.update(
            {
                "page_obj": page_obj,
                "paginator": paginator,
                "logs": page_obj.object_list,
                "filters": self.get_filter_payload(filters),
                "action_choices": AuditLog.ActionCode.choices,
                "users": active_users,
                "stats": stats,
                "stats_json": stats_json,
                "stats_endpoint": reverse("api:admin-stats"),
                "can_send_manual_report": can_manage_users,
                "can_manage_users": can_manage_users,
            }
        )

        if can_manage_users:
            context["user_creation_form"] = context.get(
                "user_creation_form", AdminUserCreationForm()
            )

        return context

    def post(self, request, *args, **kwargs):
        if request.POST.get("form") != "create_user":
            return self.get(request, *args, **kwargs)

        if not user_has_role(request.user, UserRole.ADMIN):
            raise PermissionDenied("You do not have permission to create users.")

        form = AdminUserCreationForm(request.POST)
        if form.is_valid():
            with transaction.atomic():
                new_user = form.save()

            log_audit_event(
                action_code=AuditLog.ActionCode.CREATE_USER,
                request=request,
                target=new_user.get_username(),
                context={
                    "user_id": new_user.pk,
                    "roles": [role.value for role in form.selected_roles],
                },
            )

            messages.success(
                request,
                f"Created user {new_user.get_username()} and assigned roles.",
            )
            return redirect("admin_dashboard")

        messages.error(request, "Please correct the errors below to create the user.")
        context = self.get_context_data(user_creation_form=form)
        return self.render_to_response(context)


__all__ = ["AdminDashboardView"]<|MERGE_RESOLUTION|>--- conflicted
+++ resolved
@@ -86,7 +86,6 @@
 
             try:
                 if isinstance(context, str):
-<<<<<<< HEAD
                     try:
                         context = json.loads(context)
                     except ValueError:
@@ -97,12 +96,10 @@
                     context, indent=2, sort_keys=True, default=str
                 )
             except (TypeError, ValueError, SyntaxError):
-=======
                     context = json.loads(context)
 
                 entry.context_pretty = json.dumps(context, indent=2, sort_keys=True)
             except (TypeError, ValueError):
->>>>>>> d1a42fef
                 entry.context_pretty = str(context)
 
     def get_filter_payload(self, filters: AuditLogFilters) -> Dict[str, str]:
