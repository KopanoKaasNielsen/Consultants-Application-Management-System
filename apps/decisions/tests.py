import os
import shutil
import tempfile
from datetime import date

from django.contrib.auth import get_user_model
from django.contrib.auth.models import Group
from django.core import mail
from django.test import TestCase, override_settings
from django.urls import reverse
from django.utils import timezone

from apps.consultants.models import Consultant
from .models import ApplicationAction
from apps.users.constants import (
    BACKOFFICE_GROUP_NAME,
    BOARD_COMMITTEE_GROUP_NAME,
    CONSULTANTS_GROUP_NAME,
)


class ApplicationDecisionDocumentTests(TestCase):
    @classmethod
    def setUpClass(cls):
        super().setUpClass()
        cls._temp_media = tempfile.mkdtemp()
        cls._override = override_settings(MEDIA_ROOT=cls._temp_media)
        cls._override.enable()

    @classmethod
    def tearDownClass(cls):
        cls._override.disable()
        shutil.rmtree(cls._temp_media, ignore_errors=True)
        super().tearDownClass()

    def setUp(self):
        self.UserModel = get_user_model()
        self.reviewer = self.UserModel.objects.create_superuser(
            username="reviewer", email="reviewer@example.com", password="pass1234"
        )
        self.client.login(username="reviewer", password="pass1234")

    def create_application(self):
        applicant = self.UserModel.objects.create_user(
            username="applicant" + os.urandom(2).hex(),
            email="applicant@example.com",
            password="pass1234",
        )
        return Consultant.objects.create(
            user=applicant,
            full_name="Test Applicant",
            id_number="ID123456",
            dob=date(1990, 1, 1),
            gender="M",
            nationality="Testland",
            email="applicant@example.com",
            phone_number="123456789",
            business_name="Test Business",
            registration_number="REG-001",
        )

    def test_approval_generates_certificate(self):
        consultant = self.create_application()
        url = reverse("officer_application_detail", args=[consultant.pk])

        response = self.client.post(url, {"action": "approved", "notes": "Looks good"}, follow=True)
        self.assertEqual(response.status_code, 200)

        messages = list(response.context["messages"])
        self.assertIn("Application approved.", [message.message for message in messages])

<<<<<<< HEAD
=======
        self.assertEqual(len(mail.outbox), 1)
        approval_email = mail.outbox[0]
        self.assertEqual(
            approval_email.subject,
            "Your consultant application has been approved",
        )
        self.assertEqual(approval_email.to, [consultant.email])

>>>>>>> 55794568
        consultant.refresh_from_db()
        self.assertEqual(consultant.status, "approved")
        self.assertTrue(consultant.certificate_pdf)
        self.assertIsNotNone(consultant.certificate_generated_at)

        response = self.client.get(url)
        self.assertContains(response, "Approval certificate")

    def test_rejection_generates_letter(self):
        consultant = self.create_application()
        url = reverse("officer_application_detail", args=[consultant.pk])

        response = self.client.post(url, {"action": "rejected", "notes": "Incomplete"}, follow=True)
        self.assertEqual(response.status_code, 200)

        messages = list(response.context["messages"])
        self.assertIn(
            "Application has been rejected.",
            [message.message for message in messages],
        )

<<<<<<< HEAD
=======
        self.assertEqual(len(mail.outbox), 1)
        rejection_email = mail.outbox[0]
        self.assertEqual(
            rejection_email.subject,
            "Update on your consultant application",
        )
        self.assertEqual(rejection_email.to, [consultant.email])

>>>>>>> 55794568
        consultant.refresh_from_db()
        self.assertEqual(consultant.status, "rejected")
        self.assertTrue(consultant.rejection_letter)
        self.assertIsNotNone(consultant.rejection_letter_generated_at)

        response = self.client.get(url)
        self.assertContains(response, "Rejection letter")


    def test_switching_from_rejection_to_approval_removes_rejection_letter(self):
        consultant = self.create_application()
        url = reverse("officer_application_detail", args=[consultant.pk])

        reject_response = self.client.post(url, {"action": "rejected", "notes": "Needs work"}, follow=True)
        self.assertEqual(reject_response.status_code, 200)

        consultant.refresh_from_db()
        self.assertTrue(consultant.rejection_letter)
        self.assertFalse(consultant.certificate_pdf)

        approve_response = self.client.post(url, {"action": "approved", "notes": "Updated"}, follow=True)
        self.assertEqual(approve_response.status_code, 200)

        consultant.refresh_from_db()
        self.assertEqual(consultant.status, "approved")
        self.assertTrue(consultant.certificate_pdf)
        self.assertIsNotNone(consultant.certificate_generated_at)
        self.assertFalse(consultant.rejection_letter)
        self.assertIsNone(consultant.rejection_letter_generated_at)


    def test_switching_from_approval_to_rejection_removes_certificate(self):
        consultant = self.create_application()
        url = reverse("officer_application_detail", args=[consultant.pk])

        approve_response = self.client.post(url, {"action": "approved", "notes": "Looks good"}, follow=True)
        self.assertEqual(approve_response.status_code, 200)

        consultant.refresh_from_db()
        self.assertTrue(consultant.certificate_pdf)
        self.assertFalse(consultant.rejection_letter)

        reject_response = self.client.post(url, {"action": "rejected", "notes": "Reconsidered"}, follow=True)
        self.assertEqual(reject_response.status_code, 200)

        consultant.refresh_from_db()
        self.assertEqual(consultant.status, "rejected")
        self.assertTrue(consultant.rejection_letter)
        self.assertIsNotNone(consultant.rejection_letter_generated_at)
        self.assertFalse(consultant.certificate_pdf)
        self.assertIsNone(consultant.certificate_generated_at)


class DecisionsDashboardViewTests(TestCase):
    def setUp(self):
        self.UserModel = get_user_model()
        self.reviewer_group, _ = Group.objects.get_or_create(name=BACKOFFICE_GROUP_NAME)

        self.reviewer = self.UserModel.objects.create_user(
            username="reviewer",
            email="reviewer@example.com",
            password="pass1234",
        )
        self.reviewer.groups.add(self.reviewer_group)

        self.client.login(username="reviewer", password="pass1234")

        self.consultant_user = self.UserModel.objects.create_user(
            username="consultant",
            email="consultant@example.com",
            password="pass1234",
        )
        self.consultant_vetted = Consultant.objects.create(
            user=self.consultant_user,
            full_name="Vetted Applicant",
            id_number="ID0001",
            dob=date(1990, 1, 1),
            gender="F",
            nationality="Exampleland",
            email="consultant@example.com",
            phone_number="123456789",
            business_name="Vet Consulting",
            registration_number="REG-123",
            status="vetted",
        )
        self.consultant_submitted = Consultant.objects.create(
            user=self.UserModel.objects.create_user(
                username="submitted", email="submitted@example.com", password="pass1234"
            ),
            full_name="Submitted Applicant",
            id_number="ID0002",
            dob=date(1992, 5, 5),
            gender="M",
            nationality="Exampleland",
            email="submitted@example.com",
            phone_number="987654321",
            business_name="Sub Consulting",
            registration_number="REG-456",
            status="submitted",
        )

    def test_reviewer_can_access_dashboard(self):
        response = self.client.get(reverse("decisions_dashboard"))
        self.assertEqual(response.status_code, 200)
        self.assertContains(response, "Vetted Applicant")
        self.assertNotContains(response, "Submitted Applicant")

    def test_non_reviewer_gets_403(self):
        other_user = self.UserModel.objects.create_user(
            username="nonreviewer", email="non@example.com", password="pass1234"
        )
        self.client.logout()
        self.client.login(username="nonreviewer", password="pass1234")

        response = self.client.get(reverse("decisions_dashboard"))
        self.assertEqual(response.status_code, 403)

    def test_board_member_can_access_dashboard(self):
        board_user = self.UserModel.objects.create_user(
            username="boardmember", email="board@example.com", password="pass1234"
        )
        board_group, _ = Group.objects.get_or_create(name=BOARD_COMMITTEE_GROUP_NAME)
        board_user.groups.add(board_group)

        self.client.logout()
        self.client.login(username="boardmember", password="pass1234")

        response = self.client.get(reverse("decisions_dashboard"))
        self.assertEqual(response.status_code, 200)

    def test_reviewer_can_record_action(self):
        response = self.client.post(
            reverse("decisions_dashboard"),
            data={
                "consultant_id": self.consultant_vetted.pk,
                "action": "vetted",
                "notes": "Checked and ready.",
            },
            follow=True,
        )
        self.assertEqual(response.status_code, 200)

        messages = list(response.context["messages"])
        self.assertIn(
            "Application has been vetted.",
            [message.message for message in messages],
        )

        self.consultant_vetted.refresh_from_db()
        self.assertEqual(self.consultant_vetted.status, "vetted")
        self.assertTrue(
            ApplicationAction.objects.filter(
                consultant=self.consultant_vetted,
                actor=self.reviewer,
                action="vetted",
            ).exists()
        )

    def test_approved_application_removed_from_dashboard(self):
        """Approving a vetted application removes it from the decision queue."""

<<<<<<< HEAD
        initial_response = self.client.get(reverse("decisions_dashboard"))
        self.assertContains(initial_response, "Vetted Applicant")

=======
        # Ensure the vetted application is initially visible on the dashboard
        initial_response = self.client.get(reverse("decisions_dashboard"))
        self.assertContains(initial_response, "Vetted Applicant")

        # Approve the application via the dashboard action form
>>>>>>> 55794568
        post_response = self.client.post(
            reverse("decisions_dashboard"),
            data={
                "consultant_id": self.consultant_vetted.pk,
                "action": "approved",
                "notes": "Ready for approval.",
            },
            follow=True,
        )
        self.assertEqual(post_response.status_code, 200)

        messages = list(post_response.context["messages"])
        self.assertIn(
            "Application approved.",
            [message.message for message in messages],
        )

<<<<<<< HEAD
=======
        self.assertEqual(len(mail.outbox), 1)
        approval_email = mail.outbox[0]
        self.assertEqual(
            approval_email.subject,
            "Your consultant application has been approved",
        )
        self.assertEqual(approval_email.to, [self.consultant_vetted.email])

        # The application should now be approved and no longer listed
>>>>>>> 55794568
        self.consultant_vetted.refresh_from_db()
        self.assertEqual(self.consultant_vetted.status, "approved")

        dashboard_response = self.client.get(reverse("decisions_dashboard"))
        self.assertNotContains(dashboard_response, "Vetted Applicant")

    def test_dashboard_rejection_message(self):
        response = self.client.post(
            reverse("decisions_dashboard"),
            data={
                "consultant_id": self.consultant_vetted.pk,
                "action": "rejected",
                "notes": "Missing documents.",
            },
            follow=True,
        )
        self.assertEqual(response.status_code, 200)

        messages = list(response.context["messages"])
        self.assertIn(
            "Application has been rejected.",
            [message.message for message in messages],
        )

<<<<<<< HEAD
        self.consultant_vetted.refresh_from_db()
        self.assertEqual(self.consultant_vetted.status, "rejected")

    def test_missing_action_displays_error(self):
        response = self.client.post(
            reverse("decisions_dashboard"),
            data={
                "consultant_id": self.consultant_vetted.pk,
                "notes": "Needs a decision.",
            },
        )

        self.assertEqual(response.status_code, 200)
        self.assertContains(response, "This field is required.")
=======
        self.assertEqual(len(mail.outbox), 1)
        rejection_email = mail.outbox[0]
        self.assertEqual(
            rejection_email.subject,
            "Update on your consultant application",
        )
        self.assertEqual(rejection_email.to, [self.consultant_vetted.email])

        self.consultant_vetted.refresh_from_db()
        self.assertEqual(self.consultant_vetted.status, "rejected")


class OfficerApplicationsListViewTests(TestCase):
    @classmethod
    def setUpTestData(cls):
        cls.UserModel = get_user_model()
        cls.reviewer_group, _ = Group.objects.get_or_create(name=BACKOFFICE_GROUP_NAME)
        cls.consultant_group, _ = Group.objects.get_or_create(name=CONSULTANTS_GROUP_NAME)

        cls.consultants_by_status = {}
        for index, status in enumerate(["draft", "submitted", "vetted", "approved", "rejected"], start=1):
            user = cls.UserModel.objects.create_user(
                username=f"consultant_{status}",
                email=f"{status}@example.com",
                password="pass1234",
            )
            cls.consultants_by_status[status] = Consultant.objects.create(
                user=user,
                full_name=f"Consultant {status.title()}",
                id_number=f"ID{index:04d}",
                dob=date(1990, 1, index if index <= 28 else 28),
                gender="M" if index % 2 else "F",
                nationality="Testland",
                email=f"{status}@example.com",
                phone_number=f"1234567{index:02d}",
                business_name=f"Business {status.title()}",
                registration_number=f"REG-{index:03d}",
                status=status,
                submitted_at=timezone.now(),
            )

    def setUp(self):
        self.reviewer = self.UserModel.objects.create_user(
            username="staff_reviewer",
            email="staff@example.com",
            password="pass1234",
        )
        self.reviewer.groups.add(self.reviewer_group)

    def test_reviewer_sees_default_filtered_statuses(self):
        self.client.login(username="staff_reviewer", password="pass1234")

        response = self.client.get(reverse("officer_applications_list"))

        self.assertEqual(response.status_code, 200)

        applications = list(response.context["applications"])
        returned_statuses = {application.status for application in applications}
        self.assertEqual(returned_statuses, {"submitted", "vetted"})
        self.assertEqual(response.context["active_status"], "submitted,vetted")

        disallowed_statuses = {"draft", "approved", "rejected"}
        for status in disallowed_statuses:
            self.assertNotIn(self.consultants_by_status[status], applications)

    def test_non_reviewer_gets_403(self):
        consultant_user = self.UserModel.objects.create_user(
            username="non_reviewer",
            email="nonreviewer@example.com",
            password="pass1234",
        )
        consultant_user.groups.add(self.consultant_group)

        self.client.login(username="non_reviewer", password="pass1234")

        response = self.client.get(reverse("officer_applications_list"))
        self.assertEqual(response.status_code, 403)
>>>>>>> 55794568
<|MERGE_RESOLUTION|>--- conflicted
+++ resolved
@@ -1,433 +1,213 @@
-import os
-import shutil
-import tempfile
-from datetime import date
-
-from django.contrib.auth import get_user_model
-from django.contrib.auth.models import Group
-from django.core import mail
-from django.test import TestCase, override_settings
-from django.urls import reverse
-from django.utils import timezone
-
+from functools import wraps
+
+from django.contrib import messages
+from django.contrib.auth.decorators import login_required
+from django.core.exceptions import PermissionDenied
+from django.db import transaction
+from django.shortcuts import get_object_or_404, redirect, render
+
+from apps.certificates.services import (
+    generate_approval_certificate,
+    generate_rejection_letter,
+)
 from apps.consultants.models import Consultant
+from .emails import send_decision_email
+from .forms import ActionForm
 from .models import ApplicationAction
-from apps.users.constants import (
-    BACKOFFICE_GROUP_NAME,
-    BOARD_COMMITTEE_GROUP_NAME,
-    CONSULTANTS_GROUP_NAME,
-)
-
-
-class ApplicationDecisionDocumentTests(TestCase):
-    @classmethod
-    def setUpClass(cls):
-        super().setUpClass()
-        cls._temp_media = tempfile.mkdtemp()
-        cls._override = override_settings(MEDIA_ROOT=cls._temp_media)
-        cls._override.enable()
-
-    @classmethod
-    def tearDownClass(cls):
-        cls._override.disable()
-        shutil.rmtree(cls._temp_media, ignore_errors=True)
-        super().tearDownClass()
-
-    def setUp(self):
-        self.UserModel = get_user_model()
-        self.reviewer = self.UserModel.objects.create_superuser(
-            username="reviewer", email="reviewer@example.com", password="pass1234"
+from apps.users.constants import UserRole as Roles
+from apps.users.permissions import user_has_role
+
+ACTION_MESSAGES = {
+    "vetted": "Application has been vetted.",
+    "approved": "Application approved.",
+    "rejected": "Application has been rejected.",
+}
+
+REVIEWER_ROLES = (Roles.BOARD, Roles.STAFF)
+
+def is_reviewer(user):
+    return any(user_has_role(user, role) for role in REVIEWER_ROLES)
+
+def reviewer_required(view_func):
+    @wraps(view_func)
+    def _wrapped(request, *args, **kwargs):
+        if not is_reviewer(request.user):
+            raise PermissionDenied
+        return view_func(request, *args, **kwargs)
+
+    return login_required(_wrapped)
+
+
+@reviewer_required
+def decisions_dashboard(request):
+    """Dashboard for reviewers to see vetted applications and record actions."""
+
+    consultants = (
+        Consultant.objects.filter(status="vetted")
+        .select_related("user")
+        .order_by("full_name")
+    )
+
+    form = ActionForm()
+
+    if request.method == "POST":
+        consultant_id = request.POST.get("consultant_id")
+        form = ActionForm(request.POST)
+
+        if consultant_id and form.is_valid():
+            consultant = get_object_or_404(Consultant, pk=consultant_id)
+            action_obj = form.save(commit=False)
+            action_obj.consultant = consultant
+            action_obj.actor = request.user
+            action_obj.save()
+
+            action = action_obj.action
+            update_fields = ["status"]
+
+            if action == "vetted":
+                new_status = "vetted"
+            elif action == "approved":
+                generate_approval_certificate(
+                    consultant,
+                    generated_by=action_obj.actor.get_full_name()
+                    or action_obj.actor.username,
+                )
+                new_status = "approved"
+                update_fields.extend(
+                    [
+                        "certificate_pdf",
+                        "certificate_generated_at",
+                        "rejection_letter",
+                        "rejection_letter_generated_at",
+                    ]
+                )
+            elif action == "rejected":
+                generate_rejection_letter(
+                    consultant,
+                    generated_by=action_obj.actor.get_full_name()
+                    or action_obj.actor.username,
+                )
+                new_status = "rejected"
+                update_fields.extend(
+                    [
+                        "rejection_letter",
+                        "rejection_letter_generated_at",
+                        "certificate_pdf",
+                        "certificate_generated_at",
+                    ]
+                )
+            else:
+                new_status = consultant.status
+
+            consultant.status = new_status
+            consultant.save(update_fields=update_fields)
+
+            if action in {"approved", "rejected"}:
+                send_decision_email(consultant, action)
+
+            messages.success(
+                request,
+                ACTION_MESSAGES.get(action, "Application updated."),
+            )
+            return redirect("decisions_dashboard")
+
+    return render(
+        request,
+        "officer/decisions_dashboard.html",
+        {"consultants": consultants, "form": form},
+    )
+
+
+@reviewer_required
+def applications_list(request):
+    """
+    Staff list of applications. Defaults to 'submitted' and 'vetted'.
+    Add ?status=draft/submitted/vetted/approved/rejected to filter.
+    """
+    status = request.GET.get('status')
+    qs = Consultant.objects.all().select_related('user').order_by('-submitted_at')
+
+    if status:
+        qs = qs.filter(status=status)
+    else:
+        qs = qs.filter(status__in=['submitted', 'vetted'])
+
+    return render(request, 'officer/applications_list.html', {
+        'applications': qs,
+        'active_status': status or 'submitted,vetted',
+    })
+
+
+@reviewer_required
+@transaction.atomic
+def application_detail(request, pk):
+    """
+    Shows an application's details + documents and lets reviewer take an action.
+    """
+    application = get_object_or_404(Consultant, pk=pk)
+    form = ActionForm(request.POST or None)
+
+    if request.method == 'POST' and form.is_valid():
+        action_obj = form.save(commit=False)
+        action_obj.consultant = application
+        action_obj.actor = request.user
+        action_obj.save()
+
+        # Update the application's status based on action
+        action = action_obj.action
+        update_fields = ["status"]
+
+        if action == "vetted":
+            new_status = "vetted"
+        elif action == "approved":
+            generate_approval_certificate(
+                application,
+                generated_by=action_obj.actor.get_full_name()
+                or action_obj.actor.username,
+            )
+            new_status = "approved"
+            update_fields.extend(
+                [
+                    "certificate_pdf",
+                    "certificate_generated_at",
+                    "rejection_letter",
+                    "rejection_letter_generated_at",
+                ]
+            )
+        elif action == "rejected":
+            generate_rejection_letter(
+                application,
+                generated_by=action_obj.actor.get_full_name()
+                or action_obj.actor.username,
+            )
+            new_status = "rejected"
+            update_fields.extend(
+                [
+                    "rejection_letter",
+                    "rejection_letter_generated_at",
+                    "certificate_pdf",
+                    "certificate_generated_at",
+                ]
+            )
+        else:
+            new_status = application.status  # fallback
+
+        application.status = new_status
+        application.save(update_fields=update_fields)
+
+        if action in {"approved", "rejected"}:
+            send_decision_email(application, action)
+
+        messages.success(
+            request, ACTION_MESSAGES.get(action, "Application updated.")
         )
-        self.client.login(username="reviewer", password="pass1234")
-
-    def create_application(self):
-        applicant = self.UserModel.objects.create_user(
-            username="applicant" + os.urandom(2).hex(),
-            email="applicant@example.com",
-            password="pass1234",
-        )
-        return Consultant.objects.create(
-            user=applicant,
-            full_name="Test Applicant",
-            id_number="ID123456",
-            dob=date(1990, 1, 1),
-            gender="M",
-            nationality="Testland",
-            email="applicant@example.com",
-            phone_number="123456789",
-            business_name="Test Business",
-            registration_number="REG-001",
-        )
-
-    def test_approval_generates_certificate(self):
-        consultant = self.create_application()
-        url = reverse("officer_application_detail", args=[consultant.pk])
-
-        response = self.client.post(url, {"action": "approved", "notes": "Looks good"}, follow=True)
-        self.assertEqual(response.status_code, 200)
-
-        messages = list(response.context["messages"])
-        self.assertIn("Application approved.", [message.message for message in messages])
-
-<<<<<<< HEAD
-=======
-        self.assertEqual(len(mail.outbox), 1)
-        approval_email = mail.outbox[0]
-        self.assertEqual(
-            approval_email.subject,
-            "Your consultant application has been approved",
-        )
-        self.assertEqual(approval_email.to, [consultant.email])
-
->>>>>>> 55794568
-        consultant.refresh_from_db()
-        self.assertEqual(consultant.status, "approved")
-        self.assertTrue(consultant.certificate_pdf)
-        self.assertIsNotNone(consultant.certificate_generated_at)
-
-        response = self.client.get(url)
-        self.assertContains(response, "Approval certificate")
-
-    def test_rejection_generates_letter(self):
-        consultant = self.create_application()
-        url = reverse("officer_application_detail", args=[consultant.pk])
-
-        response = self.client.post(url, {"action": "rejected", "notes": "Incomplete"}, follow=True)
-        self.assertEqual(response.status_code, 200)
-
-        messages = list(response.context["messages"])
-        self.assertIn(
-            "Application has been rejected.",
-            [message.message for message in messages],
-        )
-
-<<<<<<< HEAD
-=======
-        self.assertEqual(len(mail.outbox), 1)
-        rejection_email = mail.outbox[0]
-        self.assertEqual(
-            rejection_email.subject,
-            "Update on your consultant application",
-        )
-        self.assertEqual(rejection_email.to, [consultant.email])
-
->>>>>>> 55794568
-        consultant.refresh_from_db()
-        self.assertEqual(consultant.status, "rejected")
-        self.assertTrue(consultant.rejection_letter)
-        self.assertIsNotNone(consultant.rejection_letter_generated_at)
-
-        response = self.client.get(url)
-        self.assertContains(response, "Rejection letter")
-
-
-    def test_switching_from_rejection_to_approval_removes_rejection_letter(self):
-        consultant = self.create_application()
-        url = reverse("officer_application_detail", args=[consultant.pk])
-
-        reject_response = self.client.post(url, {"action": "rejected", "notes": "Needs work"}, follow=True)
-        self.assertEqual(reject_response.status_code, 200)
-
-        consultant.refresh_from_db()
-        self.assertTrue(consultant.rejection_letter)
-        self.assertFalse(consultant.certificate_pdf)
-
-        approve_response = self.client.post(url, {"action": "approved", "notes": "Updated"}, follow=True)
-        self.assertEqual(approve_response.status_code, 200)
-
-        consultant.refresh_from_db()
-        self.assertEqual(consultant.status, "approved")
-        self.assertTrue(consultant.certificate_pdf)
-        self.assertIsNotNone(consultant.certificate_generated_at)
-        self.assertFalse(consultant.rejection_letter)
-        self.assertIsNone(consultant.rejection_letter_generated_at)
-
-
-    def test_switching_from_approval_to_rejection_removes_certificate(self):
-        consultant = self.create_application()
-        url = reverse("officer_application_detail", args=[consultant.pk])
-
-        approve_response = self.client.post(url, {"action": "approved", "notes": "Looks good"}, follow=True)
-        self.assertEqual(approve_response.status_code, 200)
-
-        consultant.refresh_from_db()
-        self.assertTrue(consultant.certificate_pdf)
-        self.assertFalse(consultant.rejection_letter)
-
-        reject_response = self.client.post(url, {"action": "rejected", "notes": "Reconsidered"}, follow=True)
-        self.assertEqual(reject_response.status_code, 200)
-
-        consultant.refresh_from_db()
-        self.assertEqual(consultant.status, "rejected")
-        self.assertTrue(consultant.rejection_letter)
-        self.assertIsNotNone(consultant.rejection_letter_generated_at)
-        self.assertFalse(consultant.certificate_pdf)
-        self.assertIsNone(consultant.certificate_generated_at)
-
-
-class DecisionsDashboardViewTests(TestCase):
-    def setUp(self):
-        self.UserModel = get_user_model()
-        self.reviewer_group, _ = Group.objects.get_or_create(name=BACKOFFICE_GROUP_NAME)
-
-        self.reviewer = self.UserModel.objects.create_user(
-            username="reviewer",
-            email="reviewer@example.com",
-            password="pass1234",
-        )
-        self.reviewer.groups.add(self.reviewer_group)
-
-        self.client.login(username="reviewer", password="pass1234")
-
-        self.consultant_user = self.UserModel.objects.create_user(
-            username="consultant",
-            email="consultant@example.com",
-            password="pass1234",
-        )
-        self.consultant_vetted = Consultant.objects.create(
-            user=self.consultant_user,
-            full_name="Vetted Applicant",
-            id_number="ID0001",
-            dob=date(1990, 1, 1),
-            gender="F",
-            nationality="Exampleland",
-            email="consultant@example.com",
-            phone_number="123456789",
-            business_name="Vet Consulting",
-            registration_number="REG-123",
-            status="vetted",
-        )
-        self.consultant_submitted = Consultant.objects.create(
-            user=self.UserModel.objects.create_user(
-                username="submitted", email="submitted@example.com", password="pass1234"
-            ),
-            full_name="Submitted Applicant",
-            id_number="ID0002",
-            dob=date(1992, 5, 5),
-            gender="M",
-            nationality="Exampleland",
-            email="submitted@example.com",
-            phone_number="987654321",
-            business_name="Sub Consulting",
-            registration_number="REG-456",
-            status="submitted",
-        )
-
-    def test_reviewer_can_access_dashboard(self):
-        response = self.client.get(reverse("decisions_dashboard"))
-        self.assertEqual(response.status_code, 200)
-        self.assertContains(response, "Vetted Applicant")
-        self.assertNotContains(response, "Submitted Applicant")
-
-    def test_non_reviewer_gets_403(self):
-        other_user = self.UserModel.objects.create_user(
-            username="nonreviewer", email="non@example.com", password="pass1234"
-        )
-        self.client.logout()
-        self.client.login(username="nonreviewer", password="pass1234")
-
-        response = self.client.get(reverse("decisions_dashboard"))
-        self.assertEqual(response.status_code, 403)
-
-    def test_board_member_can_access_dashboard(self):
-        board_user = self.UserModel.objects.create_user(
-            username="boardmember", email="board@example.com", password="pass1234"
-        )
-        board_group, _ = Group.objects.get_or_create(name=BOARD_COMMITTEE_GROUP_NAME)
-        board_user.groups.add(board_group)
-
-        self.client.logout()
-        self.client.login(username="boardmember", password="pass1234")
-
-        response = self.client.get(reverse("decisions_dashboard"))
-        self.assertEqual(response.status_code, 200)
-
-    def test_reviewer_can_record_action(self):
-        response = self.client.post(
-            reverse("decisions_dashboard"),
-            data={
-                "consultant_id": self.consultant_vetted.pk,
-                "action": "vetted",
-                "notes": "Checked and ready.",
-            },
-            follow=True,
-        )
-        self.assertEqual(response.status_code, 200)
-
-        messages = list(response.context["messages"])
-        self.assertIn(
-            "Application has been vetted.",
-            [message.message for message in messages],
-        )
-
-        self.consultant_vetted.refresh_from_db()
-        self.assertEqual(self.consultant_vetted.status, "vetted")
-        self.assertTrue(
-            ApplicationAction.objects.filter(
-                consultant=self.consultant_vetted,
-                actor=self.reviewer,
-                action="vetted",
-            ).exists()
-        )
-
-    def test_approved_application_removed_from_dashboard(self):
-        """Approving a vetted application removes it from the decision queue."""
-
-<<<<<<< HEAD
-        initial_response = self.client.get(reverse("decisions_dashboard"))
-        self.assertContains(initial_response, "Vetted Applicant")
-
-=======
-        # Ensure the vetted application is initially visible on the dashboard
-        initial_response = self.client.get(reverse("decisions_dashboard"))
-        self.assertContains(initial_response, "Vetted Applicant")
-
-        # Approve the application via the dashboard action form
->>>>>>> 55794568
-        post_response = self.client.post(
-            reverse("decisions_dashboard"),
-            data={
-                "consultant_id": self.consultant_vetted.pk,
-                "action": "approved",
-                "notes": "Ready for approval.",
-            },
-            follow=True,
-        )
-        self.assertEqual(post_response.status_code, 200)
-
-        messages = list(post_response.context["messages"])
-        self.assertIn(
-            "Application approved.",
-            [message.message for message in messages],
-        )
-
-<<<<<<< HEAD
-=======
-        self.assertEqual(len(mail.outbox), 1)
-        approval_email = mail.outbox[0]
-        self.assertEqual(
-            approval_email.subject,
-            "Your consultant application has been approved",
-        )
-        self.assertEqual(approval_email.to, [self.consultant_vetted.email])
-
-        # The application should now be approved and no longer listed
->>>>>>> 55794568
-        self.consultant_vetted.refresh_from_db()
-        self.assertEqual(self.consultant_vetted.status, "approved")
-
-        dashboard_response = self.client.get(reverse("decisions_dashboard"))
-        self.assertNotContains(dashboard_response, "Vetted Applicant")
-
-    def test_dashboard_rejection_message(self):
-        response = self.client.post(
-            reverse("decisions_dashboard"),
-            data={
-                "consultant_id": self.consultant_vetted.pk,
-                "action": "rejected",
-                "notes": "Missing documents.",
-            },
-            follow=True,
-        )
-        self.assertEqual(response.status_code, 200)
-
-        messages = list(response.context["messages"])
-        self.assertIn(
-            "Application has been rejected.",
-            [message.message for message in messages],
-        )
-
-<<<<<<< HEAD
-        self.consultant_vetted.refresh_from_db()
-        self.assertEqual(self.consultant_vetted.status, "rejected")
-
-    def test_missing_action_displays_error(self):
-        response = self.client.post(
-            reverse("decisions_dashboard"),
-            data={
-                "consultant_id": self.consultant_vetted.pk,
-                "notes": "Needs a decision.",
-            },
-        )
-
-        self.assertEqual(response.status_code, 200)
-        self.assertContains(response, "This field is required.")
-=======
-        self.assertEqual(len(mail.outbox), 1)
-        rejection_email = mail.outbox[0]
-        self.assertEqual(
-            rejection_email.subject,
-            "Update on your consultant application",
-        )
-        self.assertEqual(rejection_email.to, [self.consultant_vetted.email])
-
-        self.consultant_vetted.refresh_from_db()
-        self.assertEqual(self.consultant_vetted.status, "rejected")
-
-
-class OfficerApplicationsListViewTests(TestCase):
-    @classmethod
-    def setUpTestData(cls):
-        cls.UserModel = get_user_model()
-        cls.reviewer_group, _ = Group.objects.get_or_create(name=BACKOFFICE_GROUP_NAME)
-        cls.consultant_group, _ = Group.objects.get_or_create(name=CONSULTANTS_GROUP_NAME)
-
-        cls.consultants_by_status = {}
-        for index, status in enumerate(["draft", "submitted", "vetted", "approved", "rejected"], start=1):
-            user = cls.UserModel.objects.create_user(
-                username=f"consultant_{status}",
-                email=f"{status}@example.com",
-                password="pass1234",
-            )
-            cls.consultants_by_status[status] = Consultant.objects.create(
-                user=user,
-                full_name=f"Consultant {status.title()}",
-                id_number=f"ID{index:04d}",
-                dob=date(1990, 1, index if index <= 28 else 28),
-                gender="M" if index % 2 else "F",
-                nationality="Testland",
-                email=f"{status}@example.com",
-                phone_number=f"1234567{index:02d}",
-                business_name=f"Business {status.title()}",
-                registration_number=f"REG-{index:03d}",
-                status=status,
-                submitted_at=timezone.now(),
-            )
-
-    def setUp(self):
-        self.reviewer = self.UserModel.objects.create_user(
-            username="staff_reviewer",
-            email="staff@example.com",
-            password="pass1234",
-        )
-        self.reviewer.groups.add(self.reviewer_group)
-
-    def test_reviewer_sees_default_filtered_statuses(self):
-        self.client.login(username="staff_reviewer", password="pass1234")
-
-        response = self.client.get(reverse("officer_applications_list"))
-
-        self.assertEqual(response.status_code, 200)
-
-        applications = list(response.context["applications"])
-        returned_statuses = {application.status for application in applications}
-        self.assertEqual(returned_statuses, {"submitted", "vetted"})
-        self.assertEqual(response.context["active_status"], "submitted,vetted")
-
-        disallowed_statuses = {"draft", "approved", "rejected"}
-        for status in disallowed_statuses:
-            self.assertNotIn(self.consultants_by_status[status], applications)
-
-    def test_non_reviewer_gets_403(self):
-        consultant_user = self.UserModel.objects.create_user(
-            username="non_reviewer",
-            email="nonreviewer@example.com",
-            password="pass1234",
-        )
-        consultant_user.groups.add(self.consultant_group)
-
-        self.client.login(username="non_reviewer", password="pass1234")
-
-        response = self.client.get(reverse("officer_applications_list"))
-        self.assertEqual(response.status_code, 403)
->>>>>>> 55794568
+        return redirect('officer_application_detail', pk=application.pk)
+
+    # recent actions for audit trail
+    recent_actions = application.actions.select_related('actor')[:20]
+
+    return render(request, 'officer/application_detail.html', {
+        'application': application,
+        'form': form,
+        'recent_actions': recent_actions,
+    })