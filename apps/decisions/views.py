from functools import wraps

from django.contrib import messages
from django.contrib.auth.decorators import login_required
from django.core.exceptions import PermissionDenied
from django.db import transaction
from django.shortcuts import get_object_or_404, redirect, render

from apps.certificates.services import (
    generate_approval_certificate,
    generate_rejection_letter,
)
<<<<<<< HEAD
from apps.consultants.models import Consultant

from .forms import ActionForm


ACTION_MESSAGES = {
    "vetted": "Application has been vetted.",
    "approved": "Application approved.",
    "rejected": "Application has been rejected.",
}

REVIEWER_GROUPS = {
    "BackOffice",
    "DISAgents",
    "BoardCommittee",
    "SeniorImmigration",
    "Admins",
=======
from .emails import send_decision_email
from .forms import ActionForm
from .models import ApplicationAction
from apps.users.constants import UserRole as Roles
from apps.users.permissions import user_has_role

ACTION_MESSAGES = {
    "vetted": "Application has been vetted.",
    "approved": "Application approved.",
    "rejected": "Application has been rejected.",
>>>>>>> 55794568
}

REVIEWER_ROLES = (Roles.BOARD, Roles.STAFF)


def is_reviewer(user):
    return any(user_has_role(user, role) for role in REVIEWER_ROLES)

def reviewer_required(view_func):
    @wraps(view_func)
    def _wrapped(request, *args, **kwargs):
        if not is_reviewer(request.user):
            raise PermissionDenied
        return view_func(request, *args, **kwargs)

    return login_required(_wrapped)


@reviewer_required
def decisions_dashboard(request):
    """Dashboard for reviewers to see vetted applications and record actions."""

    consultants = (
        Consultant.objects.filter(status="vetted")
        .select_related("user")
        .order_by("full_name")
    )

    form = ActionForm()

    if request.method == "POST":
        consultant_id = request.POST.get("consultant_id")
        form = ActionForm(request.POST)

        if consultant_id and form.is_valid():
            consultant = get_object_or_404(Consultant, pk=consultant_id)
            action_obj = form.save(commit=False)
            action_obj.consultant = consultant
            action_obj.actor = request.user
            action_obj.save()

            action = action_obj.action
<<<<<<< HEAD
            update_fields = ["status"]
=======
>>>>>>> 55794568

            if action == "vetted":
                new_status = "vetted"
            elif action == "approved":
                generate_approval_certificate(
                    consultant,
                    generated_by=action_obj.actor.get_full_name()
                    or action_obj.actor.username,
                )
                new_status = "approved"
<<<<<<< HEAD
                update_fields.extend(
                    [
                        "certificate_pdf",
                        "certificate_generated_at",
                        "rejection_letter",
                        "rejection_letter_generated_at",
                    ]
                )
=======
>>>>>>> 55794568
            elif action == "rejected":
                generate_rejection_letter(
                    consultant,
                    generated_by=action_obj.actor.get_full_name()
                    or action_obj.actor.username,
                )
                new_status = "rejected"
                update_fields.extend(
                    [
                        "rejection_letter",
                        "rejection_letter_generated_at",
                        "certificate_pdf",
                        "certificate_generated_at",
                    ]
                )
            else:
                new_status = consultant.status

            consultant.status = new_status
            consultant.save(update_fields=update_fields)

            if action in {"approved", "rejected"}:
                send_decision_email(consultant, action)

            messages.success(
                request,
                ACTION_MESSAGES.get(action, "Application updated."),
            )
            return redirect("decisions_dashboard")

    return render(
        request,
        "officer/decisions_dashboard.html",
        {"consultants": consultants, "form": form},
    )

@reviewer_required
def applications_list(request):
    """
    Staff list of applications. Defaults to 'submitted' and 'vetted'.
    Add ?status=draft/submitted/vetted/approved/rejected to filter.
    """
    status = request.GET.get('status')
    qs = Consultant.objects.all().select_related('user').order_by('-submitted_at')

    if status:
        qs = qs.filter(status=status)
    else:
        qs = qs.filter(status__in=['submitted', 'vetted'])

    return render(request, 'officer/applications_list.html', {
        'applications': qs,
        'active_status': status or 'submitted,vetted',
    })

@reviewer_required
@transaction.atomic
def application_detail(request, pk):
    """
    Shows an application's details + documents and lets reviewer take an action.
    """
    application = get_object_or_404(Consultant, pk=pk)
    form = ActionForm(request.POST or None)

    if request.method == 'POST' and form.is_valid():
        action_obj = form.save(commit=False)
        action_obj.consultant = application
        action_obj.actor = request.user
        action_obj.save()

        # Update the application's status based on action
        action = action_obj.action
<<<<<<< HEAD
        update_fields = ["status"]

        if action == "vetted":
            new_status = "vetted"
        elif action == "approved":
=======

        if action == 'vetted':
            new_status = 'vetted'
        elif action == 'approved':
>>>>>>> 55794568
            generate_approval_certificate(
                application,
                generated_by=action_obj.actor.get_full_name()
                or action_obj.actor.username,
            )
<<<<<<< HEAD
            new_status = "approved"
            update_fields.extend(
                [
                    "certificate_pdf",
                    "certificate_generated_at",
                    "rejection_letter",
                    "rejection_letter_generated_at",
                ]
            )
        elif action == "rejected":
=======
            new_status = 'approved'
        elif action == 'rejected':
>>>>>>> 55794568
            generate_rejection_letter(
                application,
                generated_by=action_obj.actor.get_full_name()
                or action_obj.actor.username,
            )
            new_status = "rejected"
            update_fields.extend(
                [
                    "rejection_letter",
                    "rejection_letter_generated_at",
                    "certificate_pdf",
                    "certificate_generated_at",
                ]
            )
        else:
            new_status = application.status  # fallback

        application.status = new_status
        application.save(update_fields=update_fields)

<<<<<<< HEAD
        messages.success(
            request, ACTION_MESSAGES.get(action, "Application updated.")
        )
=======
        if action in {"approved", "rejected"}:
            send_decision_email(application, action)

        messages.success(request, ACTION_MESSAGES.get(action, "Application updated."))
>>>>>>> 55794568
        return redirect('officer_application_detail', pk=application.pk)

    # recent actions for audit trail
    recent_actions = application.actions.select_related('actor')[:20]

    return render(request, 'officer/application_detail.html', {
        'application': application,
        'form': form,
        'recent_actions': recent_actions,
    })<|MERGE_RESOLUTION|>--- conflicted
+++ resolved
@@ -10,11 +10,12 @@
     generate_approval_certificate,
     generate_rejection_letter,
 )
-<<<<<<< HEAD
 from apps.consultants.models import Consultant
-
+from .emails import send_decision_email
 from .forms import ActionForm
-
+from .models import ApplicationAction
+from apps.users.constants import UserRole as Roles
+from apps.users.permissions import user_has_role
 
 ACTION_MESSAGES = {
     "vetted": "Application has been vetted.",
@@ -22,28 +23,7 @@
     "rejected": "Application has been rejected.",
 }
 
-REVIEWER_GROUPS = {
-    "BackOffice",
-    "DISAgents",
-    "BoardCommittee",
-    "SeniorImmigration",
-    "Admins",
-=======
-from .emails import send_decision_email
-from .forms import ActionForm
-from .models import ApplicationAction
-from apps.users.constants import UserRole as Roles
-from apps.users.permissions import user_has_role
-
-ACTION_MESSAGES = {
-    "vetted": "Application has been vetted.",
-    "approved": "Application approved.",
-    "rejected": "Application has been rejected.",
->>>>>>> 55794568
-}
-
 REVIEWER_ROLES = (Roles.BOARD, Roles.STAFF)
-
 
 def is_reviewer(user):
     return any(user_has_role(user, role) for role in REVIEWER_ROLES)
@@ -82,10 +62,7 @@
             action_obj.save()
 
             action = action_obj.action
-<<<<<<< HEAD
             update_fields = ["status"]
-=======
->>>>>>> 55794568
 
             if action == "vetted":
                 new_status = "vetted"
@@ -96,7 +73,6 @@
                     or action_obj.actor.username,
                 )
                 new_status = "approved"
-<<<<<<< HEAD
                 update_fields.extend(
                     [
                         "certificate_pdf",
@@ -105,8 +81,6 @@
                         "rejection_letter_generated_at",
                     ]
                 )
-=======
->>>>>>> 55794568
             elif action == "rejected":
                 generate_rejection_letter(
                     consultant,
@@ -143,6 +117,7 @@
         {"consultants": consultants, "form": form},
     )
 
+
 @reviewer_required
 def applications_list(request):
     """
@@ -161,6 +136,7 @@
         'applications': qs,
         'active_status': status or 'submitted,vetted',
     })
+
 
 @reviewer_required
 @transaction.atomic
@@ -179,24 +155,16 @@
 
         # Update the application's status based on action
         action = action_obj.action
-<<<<<<< HEAD
         update_fields = ["status"]
 
         if action == "vetted":
             new_status = "vetted"
         elif action == "approved":
-=======
-
-        if action == 'vetted':
-            new_status = 'vetted'
-        elif action == 'approved':
->>>>>>> 55794568
             generate_approval_certificate(
                 application,
                 generated_by=action_obj.actor.get_full_name()
                 or action_obj.actor.username,
             )
-<<<<<<< HEAD
             new_status = "approved"
             update_fields.extend(
                 [
@@ -207,10 +175,6 @@
                 ]
             )
         elif action == "rejected":
-=======
-            new_status = 'approved'
-        elif action == 'rejected':
->>>>>>> 55794568
             generate_rejection_letter(
                 application,
                 generated_by=action_obj.actor.get_full_name()
@@ -231,16 +195,12 @@
         application.status = new_status
         application.save(update_fields=update_fields)
 
-<<<<<<< HEAD
+        if action in {"approved", "rejected"}:
+            send_decision_email(application, action)
+
         messages.success(
             request, ACTION_MESSAGES.get(action, "Application updated.")
         )
-=======
-        if action in {"approved", "rejected"}:
-            send_decision_email(application, action)
-
-        messages.success(request, ACTION_MESSAGES.get(action, "Application updated."))
->>>>>>> 55794568
         return redirect('officer_application_detail', pk=application.pk)
 
     # recent actions for audit trail
