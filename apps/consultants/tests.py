--- conflicted
+++ resolved
@@ -1,276 +1,3 @@
-<<<<<<< HEAD
-<<<<<<< HEAD
-import base64
-import shutil
-import tempfile
-from datetime import date
+from django.test import TestCase
 
-from django.contrib.auth import get_user_model
-from django.contrib.messages import get_messages
-from django.core.files.uploadedfile import SimpleUploadedFile
-from django.test import TestCase, override_settings
-from django.urls import reverse
-=======
-=======
->>>>>>> 6808c8c0
-import io
-
-from django.contrib.auth import get_user_model
-from django.core.files.uploadedfile import SimpleUploadedFile
-from django.test import TestCase
-from django.urls import reverse
-from PIL import Image
-<<<<<<< HEAD
->>>>>>> 6808c8c (Fix consultant application handling and tests)
-=======
->>>>>>> 6808c8c0
-
-from .forms import ConsultantForm
-from .models import Consultant
-
-
-<<<<<<< HEAD
-<<<<<<< HEAD
-class ConsultantTestMixin:
-    def setUp(self):
-        super().setUp()
-        self.media_root = tempfile.mkdtemp()
-        self.addCleanup(shutil.rmtree, self.media_root, ignore_errors=True)
-
-        override = override_settings(MEDIA_ROOT=self.media_root)
-        override.enable()
-        self.addCleanup(override.disable)
-
-        self.valid_data = {
-            'full_name': 'John Doe',
-            'id_number': '123456789',
-            'dob': date(1990, 1, 1).isoformat(),
-            'gender': 'M',
-            'nationality': 'Testland',
-            'email': 'john@example.com',
-            'phone_number': '1234567890',
-            'business_name': 'Doe Consulting',
-            'registration_number': 'REG123',
-        }
-
-    def _valid_files(self):
-        photo_content = base64.b64decode(
-            'iVBORw0KGgoAAAANSUhEUgAAAAEAAAABCAIAAACQd1PeAAAADElEQVR4nGP4z8AAAAMBAQDJ/pLvAAAAAElFTkSuQmCC'
-        )
-
-        return {
-            'photo': SimpleUploadedFile('photo.png', photo_content, content_type='image/png'),
-            'id_document': SimpleUploadedFile('id.pdf', b'a' * 1024, content_type='application/pdf'),
-            'cv': SimpleUploadedFile('cv.pdf', b'a' * 1024, content_type='application/pdf'),
-            'police_clearance': SimpleUploadedFile('police.pdf', b'a' * 1024, content_type='application/pdf'),
-            'qualifications': SimpleUploadedFile('qualifications.pdf', b'a' * 1024, content_type='application/pdf'),
-            'business_certificate': SimpleUploadedFile('certificate.pdf', b'a' * 1024, content_type='application/pdf'),
-        }
-
-
-class ConsultantFormTests(ConsultantTestMixin, TestCase):
-
-    def test_clean_allows_missing_documents_when_saving_draft(self):
-        form = ConsultantForm(data={**self.valid_data, 'action': 'draft'})
-
-        self.assertTrue(form.is_valid())
-        for field in ConsultantForm.DOCUMENT_FIELDS:
-            self.assertNotIn(field, form.errors)
-
-    def test_clean_requires_documents_on_submit(self):
-        form = ConsultantForm(data={**self.valid_data, 'action': 'submit'})
-
-        self.assertFalse(form.is_valid())
-
-        for field in ConsultantForm.DOCUMENT_FIELDS:
-            self.assertIn(field, form.errors)
-            self.assertIn('This document is required.', form.errors[field])
-
-    def test_clean_rejects_oversize_documents_on_submit(self):
-        files = self._valid_files()
-        files['cv'] = SimpleUploadedFile(
-            'cv.pdf',
-            b'a' * (2 * 1024 * 1024 + 1),
-            content_type='application/pdf'
-        )
-
-        form = ConsultantForm(data={**self.valid_data, 'action': 'submit'}, files=files)
-
-        self.assertFalse(form.is_valid())
-        self.assertIn('File size must be under 2MB.', form.errors['cv'])
-
-    def test_clean_rejects_invalid_file_types_on_submit(self):
-        files = self._valid_files()
-        files['id_document'] = SimpleUploadedFile(
-            'id.txt', b'a' * 1024, content_type='text/plain'
-        )
-
-        form = ConsultantForm(data={**self.valid_data, 'action': 'submit'}, files=files)
-=======
-=======
->>>>>>> 6808c8c0
-def _create_test_image(filename='photo.png'):
-    image = Image.new('RGB', (1, 1), 'white')
-    buffer = io.BytesIO()
-    image.save(buffer, format='PNG')
-    return SimpleUploadedFile(filename, buffer.getvalue(), content_type='image/png')
-
-
-def _create_pdf(name):
-    return SimpleUploadedFile(name, b'%PDF-1.4 test pdf', content_type='application/pdf')
-
-
-def _valid_form_data():
-    return {
-        'full_name': 'Jane Doe',
-        'id_number': '1234567890',
-        'dob': '1990-01-01',
-        'gender': 'F',
-        'nationality': 'Country',
-        'email': 'jane@example.com',
-        'phone_number': '+123456789',
-        'business_name': 'Jane Consulting',
-        'registration_number': 'REG123',
-    }
-
-
-def _valid_form_files():
-    return {
-        'photo': _create_test_image(),
-        'id_document': _create_pdf('id.pdf'),
-        'cv': _create_pdf('cv.pdf'),
-        'police_clearance': _create_pdf('police.pdf'),
-        'qualifications': _create_pdf('qualifications.pdf'),
-        'business_certificate': _create_pdf('certificate.pdf'),
-    }
-
-
-class ConsultantFormTests(TestCase):
-
-    def test_rejects_invalid_document_types(self):
-        files = _valid_form_files()
-        files['id_document'] = SimpleUploadedFile('id.txt', b'invalid', content_type='text/plain')
-
-        form = ConsultantForm(data=_valid_form_data(), files=files)
-<<<<<<< HEAD
->>>>>>> 6808c8c (Fix consultant application handling and tests)
-=======
->>>>>>> 6808c8c0
-
-        self.assertFalse(form.is_valid())
-        self.assertIn('Only PDF, JPG, or PNG files are allowed.', form.errors['id_document'])
-
-<<<<<<< HEAD
-<<<<<<< HEAD
-    def test_edit_draft_retains_existing_documents_on_submit(self):
-        user_model = get_user_model()
-        user = user_model.objects.create_user(username='consultant', password='password')
-
-        stored_files = self._valid_files()
-
-        consultant = Consultant.objects.create(
-            user=user,
-            full_name='John Doe',
-            id_number='123456789',
-            dob=date(1990, 1, 1),
-            gender='M',
-            nationality='Testland',
-            email='john@example.com',
-            phone_number='1234567890',
-            business_name='Doe Consulting',
-            registration_number='REG123',
-            photo=stored_files['photo'],
-            id_document=stored_files['id_document'],
-            cv=stored_files['cv'],
-            police_clearance=stored_files['police_clearance'],
-            qualifications=stored_files['qualifications'],
-            business_certificate=stored_files['business_certificate'],
-            status='draft',
-        )
-
-        form = ConsultantForm(
-            data={**self.valid_data, 'action': 'submit'},
-            instance=consultant,
-        )
-
-        self.assertTrue(form.is_valid(), form.errors)
-
-
-class ConsultantSubmitApplicationViewTests(ConsultantTestMixin, TestCase):
-    def setUp(self):
-        super().setUp()
-        user_model = get_user_model()
-        self.user = user_model.objects.create_user(username='consultant', password='password')
-        self.client.login(username='consultant', password='password')
-        self.url = reverse('submit_application')
-
-    def test_post_draft_saves_application_as_draft(self):
-        response = self.client.post(
-            self.url,
-            {**self.valid_data, 'action': 'draft'},
-=======
-=======
->>>>>>> 6808c8c0
-
-class SubmitApplicationViewTests(TestCase):
-    def setUp(self):
-        self.user = get_user_model().objects.create_user(
-            username='applicant',
-            password='strong-password',
-            email='applicant@example.com',
-        )
-        self.client.force_login(self.user)
-        self.url = reverse('submit_application')
-
-    def _post_payload(self, **overrides):
-        data = {
-            **_valid_form_data(),
-            **_valid_form_files(),
-            'action': 'draft',
-        }
-        data.update(overrides)
-        return data
-
-    def test_can_save_application_as_draft(self):
-        response = self.client.post(self.url, self._post_payload(), follow=True)
-
-        self.assertRedirects(response, reverse('dashboard'))
-        consultant = Consultant.objects.get(user=self.user)
-        self.assertEqual(consultant.status, 'draft')
-
-    def test_submit_action_marks_application_as_submitted(self):
-        response = self.client.post(
-            self.url,
-            self._post_payload(action='submit'),
-<<<<<<< HEAD
->>>>>>> 6808c8c (Fix consultant application handling and tests)
-            follow=True,
-        )
-
-        self.assertRedirects(response, reverse('dashboard'))
-        consultant = Consultant.objects.get(user=self.user)
-<<<<<<< HEAD
-        self.assertEqual(consultant.status, 'draft')
-        messages = [message.message for message in get_messages(response.wsgi_request)]
-        self.assertIn("Draft saved. You can complete it later.", messages)
-
-    def test_post_submit_saves_application_as_submitted(self):
-        post_data = {**self.valid_data, 'action': 'submit', **self._valid_files()}
-        response = self.client.post(self.url, post_data, follow=True)
-
-        self.assertRedirects(response, reverse('dashboard'))
-        consultant = Consultant.objects.get(user=self.user)
-        self.assertEqual(consultant.status, 'submitted')
-        messages = [message.message for message in get_messages(response.wsgi_request)]
-        self.assertIn("Application submitted successfully.", messages)
-=======
-        self.assertEqual(consultant.status, 'submitted')
->>>>>>> 6808c8c (Fix consultant application handling and tests)
-=======
-            follow=True,
-        )
-
-        self.assertRedirects(response, reverse('dashboard'))
-        consultant = Consultant.objects.get(user=self.user)
-        self.assertEqual(consultant.status, 'submitted')
->>>>>>> 6808c8c0
+# Create your tests here.