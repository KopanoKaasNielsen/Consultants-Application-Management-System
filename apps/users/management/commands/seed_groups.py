from django.contrib.auth.models import Group, Permission
<<<<<<< HEAD
from django.core.management.base import BaseCommand

from apps.users.constants import ROLE_GROUP_MAP


def _default_groups() -> dict[str, list[str]]:
    """Return the default groups derived from ``ROLE_GROUP_MAP``."""

    group_names = {
        group_name for groups in ROLE_GROUP_MAP.values() for group_name in groups
    }
    return {group_name: [] for group_name in sorted(group_names)}


GROUPS = _default_groups()
=======
from django.contrib.contenttypes.models import ContentType

from apps.users.constants import (
    ADMINS_GROUP_NAME,
    BACKOFFICE_GROUP_NAME,
    BOARD_COMMITTEE_GROUP_NAME,
    CONSULTANTS_GROUP_NAME,
    COUNTERSTAFF_GROUP_NAME,
    DISAGENTS_GROUP_NAME,
    SENIOR_IMMIGRATION_GROUP_NAME,
)


GROUPS = {
    CONSULTANTS_GROUP_NAME: [],
    COUNTERSTAFF_GROUP_NAME: [],
    BACKOFFICE_GROUP_NAME: [],
    DISAGENTS_GROUP_NAME: [],
    BOARD_COMMITTEE_GROUP_NAME: [],
    SENIOR_IMMIGRATION_GROUP_NAME: [],
    ADMINS_GROUP_NAME: [],
}
>>>>>>> bc1f4b3f


class Command(BaseCommand):
    help = 'Create default user groups and assign permissions (if defined)'

    def handle(self, *args, **kwargs):
        for group_name, perms in GROUPS.items():
            group, created = Group.objects.get_or_create(name=group_name)
            if created:
                self.stdout.write(self.style.SUCCESS(f"Created group: {group_name}"))
            else:
                self.stdout.write(self.style.WARNING(f"Group already exists: {group_name}"))

            # Optionally assign permissions
            for perm_codename in perms:
                try:
                    perm = Permission.objects.get(codename=perm_codename)
                    group.permissions.add(perm)
                    self.stdout.write(f"  Added permission: {perm_codename}")
                except Permission.DoesNotExist:
                    self.stdout.write(self.style.ERROR(f"  Permission not found: {perm_codename}"))

        self.stdout.write(self.style.SUCCESS("All groups processed."))<|MERGE_RESOLUTION|>--- conflicted
+++ resolved
@@ -1,21 +1,4 @@
 from django.contrib.auth.models import Group, Permission
-<<<<<<< HEAD
-from django.core.management.base import BaseCommand
-
-from apps.users.constants import ROLE_GROUP_MAP
-
-
-def _default_groups() -> dict[str, list[str]]:
-    """Return the default groups derived from ``ROLE_GROUP_MAP``."""
-
-    group_names = {
-        group_name for groups in ROLE_GROUP_MAP.values() for group_name in groups
-    }
-    return {group_name: [] for group_name in sorted(group_names)}
-
-
-GROUPS = _default_groups()
-=======
 from django.contrib.contenttypes.models import ContentType
 
 from apps.users.constants import (
@@ -38,7 +21,6 @@
     SENIOR_IMMIGRATION_GROUP_NAME: [],
     ADMINS_GROUP_NAME: [],
 }
->>>>>>> bc1f4b3f
 
 
 class Command(BaseCommand):
